--- conflicted
+++ resolved
@@ -36,13 +36,10 @@
 
 # OS
 .DS_Store
-<<<<<<< HEAD
 Thumbs.db 
 
 notes.txt
-=======
 Thumbs.db
 
 # graph
-*.png
->>>>>>> fa7d66f3
+*.png