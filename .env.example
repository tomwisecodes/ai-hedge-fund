# For running LLMs hosted by openai (gpt-4o, gpt-4o-mini, etc.)
# Get your OpenAI API key from https://platform.openai.com/

<<<<<<< HEAD

# Get your Financial Datasets API key from https://financialdatasets.ai/
=======
# For running LLMs hosted by groq (deepseek, llama3, etc.)
# Get your Groq API key from https://groq.com/
GROQ_API_KEY=your-groq-api-key

# For running LLMs hosted by anthropic (claude-3-5-sonnet, claude-3-opus, claude-3-5-haiku)
# Get your Anthropic API key from https://anthropic.com/
ANTHROPIC_API_KEY=your-anthropic-api-key

# For getting financial data to power the hedge fund
# Get your Financial Datasets API key from https://financialdatasets.ai/
FINANCIAL_DATASETS_API_KEY=your-financial-datasets-api-key
>>>>>>> fa7d66f3
<|MERGE_RESOLUTION|>--- conflicted
+++ resolved
@@ -1,10 +1,7 @@
 # For running LLMs hosted by openai (gpt-4o, gpt-4o-mini, etc.)
 # Get your OpenAI API key from https://platform.openai.com/
 
-<<<<<<< HEAD
 
-# Get your Financial Datasets API key from https://financialdatasets.ai/
-=======
 # For running LLMs hosted by groq (deepseek, llama3, etc.)
 # Get your Groq API key from https://groq.com/
 GROQ_API_KEY=your-groq-api-key
@@ -14,6 +11,4 @@
 ANTHROPIC_API_KEY=your-anthropic-api-key
 
 # For getting financial data to power the hedge fund
-# Get your Financial Datasets API key from https://financialdatasets.ai/
-FINANCIAL_DATASETS_API_KEY=your-financial-datasets-api-key
->>>>>>> fa7d66f3
+# Get your Financial Datasets API key from https://financialdatasets.ai/