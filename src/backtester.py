--- conflicted
+++ resolved
@@ -22,10 +22,7 @@
     get_prices,
     get_financial_metrics,
     get_insider_trades,
-<<<<<<< HEAD
     search_line_items_warren_buff,
-=======
->>>>>>> fa7d66f3
 )
 from utils.display import print_backtest_results, format_backtest_row
 from typing_extensions import Callable
@@ -160,20 +157,12 @@
         self,
         agent: Callable,
         tickers: list[str],
-<<<<<<< HEAD
-        start_date,
-        end_date,
-        initial_capital,
-        selected_analysts=None,
-        supabase=None
-=======
         start_date: str,
         end_date: str,
         initial_capital: float,
         model_name: str = "gpt-4o",
         model_provider: str = "OpenAI",
         selected_analysts: list[str] = [],
->>>>>>> fa7d66f3
     ):
         self.agent = agent
         self.tickers = tickers
@@ -286,7 +275,9 @@
         return 0
 
     def run_backtest(self):
+        # Pre-fetch all data at the start
         self.prefetch_data()
+
         dates = pd.date_range(self.start_date, self.end_date, freq="B")
         table_rows = []
         performance_metrics = {
@@ -297,15 +288,6 @@
 
         print("\nStarting backtest...")
 
-<<<<<<< HEAD
-        # Check for existing data for each ticker
-        for ticker in self.tickers:
-            stored_backtest, stored_signals = get_stored_data(
-                self.supabase, 
-                ticker, 
-                self.start_date, 
-                self.end_date
-=======
         # Initialize portfolio values list with initial capital
         self.portfolio_values = [{"Date": dates[0], "Portfolio Value": self.initial_capital}]
 
@@ -321,91 +303,61 @@
                 model_name=self.model_name,
                 model_provider=self.model_provider,
                 selected_analysts=self.selected_analysts,
->>>>>>> fa7d66f3
             )
-            
-            if stored_backtest:
-                print(f"Found existing data for {ticker}")
-                # Filter and use stored data
-                filtered_records = [{
-                    'date': record['date'],
-                    'ticker': record['ticker'],
-                    'action': record['action'],
-                    'quantity': record['quantity'],
-                    'price': record['price'],
-                    'shares_owned': record['shares_owned'],
-                    'position_value': record['position_value'],
-                    'bullish_count': record['bullish_count'],
-                    'bearish_count': record['bearish_count'],
-                    'neutral_count': record['neutral_count'],
-                    'total_value': record['total_value'],
-                    'return_pct': record['return_pct'],
-                    'cash_balance': record['cash_balance'],
-                    'total_position_value': record['total_position_value']
-                } for record in stored_backtest]
-                
-                # Reconstruct portfolio state
-                reconstructed_portfolio = reconstruct_portfolio_state(stored_backtest, self.initial_capital)
-                if reconstructed_portfolio:
-                    self.portfolio = reconstructed_portfolio
-                    table_rows.extend([format_backtest_row(**record) for record in filtered_records])
+
+            decisions = output["decisions"]
+            analyst_signals = output["analyst_signals"]
+            date_rows = []
+
+            # Process each ticker's trades first
+            executed_trades = {}
+            for ticker in self.tickers:
+                if lookback_start == current_date_str:
                     continue
 
-            # Process new dates for this ticker
-            for current_date in dates:
-                lookback_start = (current_date - timedelta(days=30)).strftime("%Y-%m-%d")
-                current_date_str = current_date.strftime("%Y-%m-%d")
-
-                # Skip if data exists for this date
-                if self.supabase and check_existing_data(self.supabase, current_date_str, ticker):
-                    continue
-
-                output = self.agent(
-                    tickers=[ticker],  # Process one ticker at a time
-                    start_date=lookback_start,
-                    end_date=current_date_str,
-                    portfolio=self.portfolio,
-                    selected_analysts=self.selected_analysts,
-                )
-
-                decisions = output["decisions"]
-                analyst_signals = output["analyst_signals"]
-
-                executed_trades = {}
                 decision = decisions.get(ticker, {"action": "hold", "quantity": 0})
                 action, quantity = decision.get("action", "hold"), decision.get("quantity", 0)
 
+                # Get current price for the ticker
                 df = get_price_data(ticker, lookback_start, current_date_str)
                 current_price = df.iloc[-1]["close"]
 
+                # Execute the trade with validation
                 executed_quantity = self.execute_trade(ticker, action, quantity, current_price)
                 executed_trades[ticker] = executed_quantity
 
-                total_value = self.portfolio["cash"]
-                for t in self.tickers:
-                    df = get_price_data(t, lookback_start, current_date_str)
-                    current_price = df.iloc[-1]["close"]
-
-                    shares_owned = self.portfolio["positions"][t]
-                    position_value = shares_owned * current_price
-                    total_value += position_value
-
-                    ticker_signals = {}
-                    for agent, signals in analyst_signals.items():
-                        if t in signals:
-                            ticker_signals[agent] = signals[t]
-
-                    bullish_count = len([s for s in ticker_signals.values() if s.get("signal", "").lower() == "bullish"])
-                    bearish_count = len([s for s in ticker_signals.values() if s.get("signal", "").lower() == "bearish"])
-                    neutral_count = len([s for s in ticker_signals.values() if s.get("signal", "").lower() == "neutral"])
-
-                    decision = decisions.get(t, {"action": "hold", "quantity": 0})
-                    action = decision.get("action", None)
-                    quantity = executed_trades.get(t, None)
-
-                    row = format_backtest_row(
+            # Now calculate positions and total value
+            total_value = self.portfolio["cash"]  # Start with cash
+            for ticker in self.tickers:
+                # Get current price for the ticker
+                df = get_price_data(ticker, lookback_start, current_date_str)
+                current_price = df.iloc[-1]["close"]
+
+                # Calculate position value for this ticker
+                shares_owned = self.portfolio["positions"][ticker]
+                position_value = shares_owned * current_price
+                total_value += position_value
+
+                # Count signals for this ticker
+                ticker_signals = {}
+                for agent, signals in analyst_signals.items():
+                    if ticker in signals:
+                        ticker_signals[agent] = signals[ticker]
+
+                bullish_count = len([s for s in ticker_signals.values() if s.get("signal", "").lower() == "bullish"])
+                bearish_count = len([s for s in ticker_signals.values() if s.get("signal", "").lower() == "bearish"])
+                neutral_count = len([s for s in ticker_signals.values() if s.get("signal", "").lower() == "neutral"])
+
+                # Get decision for this ticker
+                decision = decisions.get(ticker, {"action": "hold", "quantity": 0})
+                action = decision.get("action", None)
+                quantity = executed_trades.get(ticker, None)
+
+                # Add row for this ticker
+                date_rows.append(
+                    format_backtest_row(
                         date=current_date_str,
-                        ticker=t,
+                        ticker=ticker,
                         action=action,
                         quantity=quantity,
                         price=current_price,
@@ -414,50 +366,7 @@
                         bullish_count=bullish_count,
                         bearish_count=bearish_count,
                         neutral_count=neutral_count,
-                        total_value=total_value,
-                        return_pct=((total_value + sum(self.portfolio["realized_gains"].values())) / self.initial_capital - 1) * 100,
-                        cash_balance=self.portfolio["cash"],
-                        total_position_value=total_value - self.portfolio["cash"]
                     )
-<<<<<<< HEAD
-                    table_rows.append(row)
-
-                    # Store data
-                    if self.supabase:
-                        store_analyst_signals(self.supabase, current_date_str, t, analyst_signals)
-                        record = {
-                            'date': current_date_str,
-                            'ticker': t,
-                            'action': action,
-                            'quantity': quantity,
-                            'price': current_price,
-                            'shares_owned': shares_owned,
-                            'position_value': position_value,
-                            'bullish_count': bullish_count,
-                            'bearish_count': bearish_count,
-                            'neutral_count': neutral_count,
-                            'total_value': total_value,
-                            'return_pct': ((total_value + sum(self.portfolio["realized_gains"].values())) / self.initial_capital - 1) * 100,
-                            'cash_balance': self.portfolio["cash"],
-                            'total_position_value': total_value - self.portfolio["cash"]
-                        }
-                        store_backtest_record(self.supabase, record)
-
-        # Update portfolio values for performance tracking
-        # Extract portfolio values from stored data
-        unique_dates = sorted(set(row['date'] for row in filtered_records))
-        self.portfolio_values = []
-        
-        for date in unique_dates:
-            records_for_date = [r for r in filtered_records if r['date'] == date]
-            if records_for_date:
-                self.portfolio_values.append({
-                    "Date": pd.to_datetime(date),
-                    "Portfolio Value": float(records_for_date[0]['total_value'])
-                })
-        
-        print_backtest_results(table_rows)
-=======
                 )
 
             # Calculate overall portfolio return including realized gains
@@ -540,7 +449,6 @@
             print_backtest_results(table_rows)
 
         return performance_metrics
->>>>>>> fa7d66f3
 
     def analyze_performance(self):
         performance_df = pd.DataFrame(self.portfolio_values).set_index("Date")
@@ -560,15 +468,11 @@
         plt.grid(True)
         plt.show()
 
-<<<<<<< HEAD
-        performance_df["Daily Return"] = performance_df["Portfolio Value"].pct_change()
-=======
         # Compute daily returns and risk-free rate (assuming 2% annual risk-free rate)
         performance_df["Daily Return"] = performance_df["Portfolio Value"].pct_change()
         risk_free_rate = 0.0434 / 252  # Daily risk-free rate (4.34% annual)
 
         # Calculate Sharpe Ratio (assuming 252 trading days in a year)
->>>>>>> fa7d66f3
         mean_daily_return = performance_df["Daily Return"].mean()
         std_daily_return = performance_df["Daily Return"].std()
         annualized_sharpe = np.sqrt(252) * (mean_daily_return - risk_free_rate) / std_daily_return if std_daily_return != 0 else 0
@@ -638,10 +542,6 @@
 
     # Parse tickers from comma-separated string
     tickers = [ticker.strip() for ticker in args.tickers.split(",")]
-<<<<<<< HEAD
-    # tickers = ["AAPL"]
-=======
->>>>>>> fa7d66f3
     selected_analysts = None
     choices = questionary.checkbox(
         "Use the Space bar to select/unselect analysts.",
@@ -693,15 +593,6 @@
 
     # Create an instance of Backtester
     backtester = Backtester(
-<<<<<<< HEAD
-    agent=run_hedge_fund,
-    tickers=tickers,
-    start_date=args.start_date,
-    end_date=args.end_date,
-    initial_capital=args.initial_capital,
-    selected_analysts=selected_analysts,
-    supabase=supabase  # Add this line
-=======
         agent=run_hedge_fund,
         tickers=tickers,
         start_date=args.start_date,
@@ -710,7 +601,6 @@
         model_name=model_choice,
         model_provider=model_provider,
         selected_analysts=selected_analysts,
->>>>>>> fa7d66f3
     )
 
     # Run the backtesting process
